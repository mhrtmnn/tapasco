--- conflicted
+++ resolved
@@ -160,28 +160,8 @@
       CONFIG.S01_HAS_DATA_FIFO {2}
     ] $mig_ic
 
-<<<<<<< HEAD
     # Cache is now part of the architecture - connect directly to MIG
     connect_bd_intf_net [get_bd_intf_pins mig_ic/M00_AXI] [get_bd_intf_pins mig/S_AXI]
-=======
-    set cf [tapasco::get_feature "Cache"]
-    set cache_en [tapasco::is_feature_enabled "Cache"]
-    if {$cache_en} {
-      puts "Platform configured w/L2 Cache, implementing ..."
-      set cache [tapasco::createSystemCache "cache_l2" 1 \
-          [dict get [tapasco::get_feature "Cache"] "size"] \
-          [dict get [tapasco::get_feature "Cache"] "associativity"]]
-
-      # connect mig_ic master to cache_l2
-      connect_bd_intf_net [get_bd_intf_pins mig_ic/M00_AXI] [get_bd_intf_pins $cache/S0_AXI_GEN]
-      # connect cache_l2 to MIG
-      connect_bd_intf_net [get_bd_intf_pins $cache/M_AXI] [get_bd_intf_pins mig/S_AXI]
-    } {
-      puts "Platform configured w/o L2 Cache"
-      # no cache - connect directly to MIG
-      connect_bd_intf_net [get_bd_intf_pins mig_ic/M00_AXI] [get_bd_intf_pins mig/S_AXI]
-    }
->>>>>>> 1e24bf6e
 
     # AXI connections:
     # connect dual dma 32bit to mig_ic
