# create a dictionary of compatible VLNVs
dict set stdcomps   axi_ic           vlnv   "xilinx.com:ip:axi_interconnect:2.1"
dict set stdcomps   ps               vlnv   "xilinx.com:ip:processing_system7:5.5"
dict set stdcomps   ps_bfm           vlnv   "xilinx.com:ip:processing_system7_bfm:2.0"
dict set stdcomps   axi_irqc         vlnv   "xilinx.com:ip:axi_intc:4.1"
dict set stdcomps   axi_cache        vlnv   "xilinx.com:ip:system_cache:3.0"
dict set stdcomps   xlconcat         vlnv   "xilinx.com:ip:xlconcat:2.1"
dict set stdcomps   xlslice          vlnv   "xilinx.com:ip:xlslice:1.0"
dict set stdcomps   xlconst          vlnv   "xilinx.com:ip:xlconstant:1.1"
dict set stdcomps   rst_gen          vlnv   "xilinx.com:ip:proc_sys_reset:5.0"
dict set stdcomps   proto_conv       vlnv   "xilinx.com:ip:axi_protocol_converter:2.1"
dict set stdcomps   bincnt           vlnv   "xilinx.com:ip:c_counter_binary:12.0"
dict set stdcomps   dualdma          vlnv   "esa.informatik.tu-darmstadt.de:user:dual_dma:1.9"
dict set stdcomps   oled_ctrl        vlnv   "esa.cs.tu-darmstadt.de:user:oled_pc:1.0"
dict set stdcomps   mm_to_lite       vlnv   "esa.cs.tu-darmstadt.de:user:mm_to_lite:1.0"
dict set stdcomps   system_cache     vlnv   "xilinx.com:ip:system_cache:3.1"
dict set stdcomps   mig_core         vlnv   "xilinx.com:ip:mig_7series:4.0"
dict set stdcomps   axi_pcie3_0      vlnv   "xilinx.com:ip:axi_pcie3:3.0"
<<<<<<< HEAD
dict set stdcomps   axi_pcie3_0_usp  vlnv   "xilinx.com:ip:xdma:3.1"
dict set stdcomps   tapasco_status   vlnv   "esa.cs.tu-darmstadt.de:tapasco:tapasco_status:1.2"
=======
dict set stdcomps   tapasco_status   vlnv   "esa.cs.tu-darmstadt.de:tapasco:tapasco_status:1.2.2"
>>>>>>> 23bce756
dict set stdcomps   clk_wiz          vlnv   "xilinx.com:ip:clk_wiz:5.4"
dict set stdcomps   msix_intr_ctrl   vlnv   "esa.informatik.tu-darmstadt.de:user:MSIXIntrCtrl:1.0"
dict set stdcomps   axi_reg_slice    vlnv   "xilinx.com:ip:axi_register_slice:2.1"
dict set stdcomps   dwidth_conv      vlnv   "xilinx.com:ip:axi_dwidth_converter:2.1"
dict set stdcomps   system_ila       vlnv   "xilinx.com:ip:system_ila:1.0"
dict set stdcomps   aximm_intf       vlnv   "xilinx.com:interface:aximm_rtl:1.0"
dict set stdcomps   us_ddr           vlnv   "xilinx.com:ip:ddr4:2.2"
dict set stdcomps   logic_vector     vlnv   "xilinx.com:ip:util_vector_logic:2.0"<|MERGE_RESOLUTION|>--- conflicted
+++ resolved
@@ -16,12 +16,8 @@
 dict set stdcomps   system_cache     vlnv   "xilinx.com:ip:system_cache:3.1"
 dict set stdcomps   mig_core         vlnv   "xilinx.com:ip:mig_7series:4.0"
 dict set stdcomps   axi_pcie3_0      vlnv   "xilinx.com:ip:axi_pcie3:3.0"
-<<<<<<< HEAD
 dict set stdcomps   axi_pcie3_0_usp  vlnv   "xilinx.com:ip:xdma:3.1"
-dict set stdcomps   tapasco_status   vlnv   "esa.cs.tu-darmstadt.de:tapasco:tapasco_status:1.2"
-=======
 dict set stdcomps   tapasco_status   vlnv   "esa.cs.tu-darmstadt.de:tapasco:tapasco_status:1.2.2"
->>>>>>> 23bce756
 dict set stdcomps   clk_wiz          vlnv   "xilinx.com:ip:clk_wiz:5.4"
 dict set stdcomps   msix_intr_ctrl   vlnv   "esa.informatik.tu-darmstadt.de:user:MSIXIntrCtrl:1.0"
 dict set stdcomps   axi_reg_slice    vlnv   "xilinx.com:ip:axi_register_slice:2.1"
