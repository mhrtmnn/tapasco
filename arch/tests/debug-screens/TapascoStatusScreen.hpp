--- conflicted
+++ resolved
@@ -33,19 +33,11 @@
         attron(A_REVERSE);
 	mvprintw(start_r + 2 + row, start_c + col * col_d, "%03d:", col * 32 + row);
 	attroff(A_REVERSE);
-<<<<<<< HEAD
         if (info.composition.kernel[col * 32 + row])
           mvprintw(start_r + 2 + row, start_c + 4 + col * col_d, " 0x%08x", info.composition.kernel[col * 32 + row]);
-	else
-=======
-        if (id[col * 32 + row] > 0 && id[col * 32 + row] != 0xDEADBEEF) {
-	  if (mem[col * 32 + row] > 0 && mem[col*32 + row] != 0xDEADBEEF) {
-            mvprintw(start_r + 2 + row, start_c + 4 + col * col_d, " %7dKiB", mem[col * 32 + row] / 1024);
-	  } else {
-            mvprintw(start_r + 2 + row, start_c + 4 + col * col_d, " 0x%08x", id[col * 32 + row]);
-	  }
+	else if (info.composition.memory[col * 32 + row] > 0) {
+          mvprintw(start_r + 2 + row, start_c + 4 + col * col_d, " %7dKiB", info.composition.memory[col * 32 + row] / 1024);
 	} else {
->>>>>>> 4f89a04b
           mvprintw(start_r + 2 + row, start_c + 4 + col * col_d, "           ", col * 32 + row);
 	}
       }
@@ -62,7 +54,6 @@
   }
 
   virtual void update() {
-<<<<<<< HEAD
     memset(&info, 0, sizeof(info));
     tapasco.info(&info);
     snprintf(vivado_str, sizeof(vivado_str), "%4d.%1d",
@@ -71,65 +62,6 @@
     snprintf(tapasco_str, sizeof(tapasco_str), "%4d.%1d",
     		TAPASCO_VERSION_MAJOR(info.version.tapasco),
 		TAPASCO_VERSION_MINOR(info.version.tapasco));
-=======
-    const platform::platform_ctl_addr_t status =
-        platform::platform_address_get_special_base(platform::PLATFORM_SPECIAL_CTL_STATUS);
-    // read number intcs
-    if (platform::platform_read_ctl(status + 0x04, 4, &intcs,
-        platform::PLATFORM_CTL_FLAGS_NONE) != platform::PLATFORM_SUCCESS)
-      intcs = 0;
-    // read caps bitfield
-    if (platform::platform_read_ctl(status + 0x08, 4, &caps0,
-        platform::PLATFORM_CTL_FLAGS_NONE) != platform::PLATFORM_SUCCESS)
-      caps0 = 0;
-    else
-      caps0 = caps0 == 0x13371337 ? 0 : caps0;
-    const bool has_pe_local_memories = caps0 != 0x13371337 && caps0 & 4;
-    // read ids
-    for (int s = 0; s < 128; ++s) {
-      if (platform::platform_read_ctl(status + 0x100 + s * 0x10, 4, &id[s],
-          platform::PLATFORM_CTL_FLAGS_NONE) != platform::PLATFORM_SUCCESS)
-        id[s] = 0xDEADBEEF;
-      if (has_pe_local_memories && platform::platform_read_ctl(status + 0x100 +
-      		s * 0x10 + 0x4, 4, &mem[s], platform::PLATFORM_CTL_FLAGS_NONE)
-				!= platform::PLATFORM_SUCCESS)
-        mem[s] = 0;
-    }
-    // read vivado version
-    if (platform::platform_read_ctl(status + 0x10, 4, &vivado,
-        platform::PLATFORM_CTL_FLAGS_NONE) != platform::PLATFORM_SUCCESS)
-      vivado = 0;
-    if (vivado) {
-      snprintf(vivado_str, sizeof(vivado_str), "%4d.%1d", vivado >> 16, vivado & 0xFFFF);
-    }
-    // read tapasco version
-    if (platform::platform_read_ctl(status + 0x14, 4, &tapasco,
-        platform::PLATFORM_CTL_FLAGS_NONE) != platform::PLATFORM_SUCCESS)
-      tapasco = 0;
-    if (tapasco) {
-      snprintf(tapasco_str, sizeof(tapasco_str), "%4d.%1d", tapasco >> 16, tapasco & 0xFFFF);
-    }
-    // read generation timestamp
-    if (platform::platform_read_ctl(status + 0x18, 4, &gen_ts,
-        platform::PLATFORM_CTL_FLAGS_NONE) != platform::PLATFORM_SUCCESS)
-      gen_ts = 0;
-    if (gen_ts) {
-      struct tm ts = *localtime(static_cast<const time_t *>(&gen_ts));
-      strftime(gen_ts_str, sizeof(gen_ts_str), "%a %Y-%m-%d %H:%M:%S %Z", &ts);
-    }
-    // read host clk
-    if (platform::platform_read_ctl(status + 0x1c, 4, &host_clk,
-        platform::PLATFORM_CTL_FLAGS_NONE) != platform::PLATFORM_SUCCESS)
-      host_clk = 0;
-    // read mem clk
-    if (platform::platform_read_ctl(status + 0x20, 4, &mem_clk,
-        platform::PLATFORM_CTL_FLAGS_NONE) != platform::PLATFORM_SUCCESS)
-      mem_clk = 0;
-    // read design clk
-    if (platform::platform_read_ctl(status + 0x24, 4, &design_clk,
-        platform::PLATFORM_CTL_FLAGS_NONE) != platform::PLATFORM_SUCCESS)
-      design_clk = 0;
->>>>>>> 4f89a04b
   }
 
   virtual int perform(const int choice) {
@@ -138,16 +70,8 @@
   }
 
 private:
-<<<<<<< HEAD
   Tapasco &tapasco;
   platform_info_t info;
-=======
-  uint32_t id[128];
-  uint32_t mem[128];
-  uint32_t intcs;
-  uint32_t caps0;
-  uint32_t vivado;
->>>>>>> 4f89a04b
   char     vivado_str[16];
   char     tapasco_str[16];
   char     gen_ts_str[64];
