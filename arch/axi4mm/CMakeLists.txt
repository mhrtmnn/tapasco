<<<<<<< HEAD
cmake_minimum_required(VERSION 2.8)
project(arch-axi4mm)

if (NOT EXISTS "$ENV{TAPASCO_HOME}")
  message(FATAL_ERROR "Please set TAPASCO_HOME environment variable to root directory of Tapasco")
endif (NOT EXISTS "$ENV{TAPASCO_HOME}")

include ("$ENV{TAPASCO_HOME}/cmake/Tapasco.cmake")
set(CMAKE_INSTALL_PREFIX "${TAPASCO_HOME}/lib")
set(SRCDIR "src")
set(CMNDIR "../common/src")

set(AXI4MM_SOURCES "${SRCDIR}/tapasco_device.c"
                   "${SRCDIR}/tapasco_regs.c")
set(COMMON_SOURCES "${CMNDIR}/tapasco_delayed_transfers.c"
                   "${CMNDIR}/tapasco_device.c"
                   "${CMNDIR}/tapasco_errors.c"
                   "${CMNDIR}/tapasco_jobs.c"
	           "${CMNDIR}/tapasco_logging.c"
                   "${CMNDIR}/tapasco_local_mem.c"
                   "${CMNDIR}/tapasco_memory.c"
                   "${CMNDIR}/tapasco_pemgmt.c"
                   "${CMNDIR}/tapasco_scheduler.c"
                   "${CMNDIR}/tapasco_version.c"
                   "${TAPASCO_COMMON_DIR}/src/gen_mem.c"
                   "${TAPASCO_COMMON_DIR}/src/gen_queue.c")
=======
project(arch-axi4mm VERSION 1.0 LANGUAGES C CXX)

set(PCMNDIR "../common/src")
set(GPCMNDIR "${TAPASCO_HOME}/common")

set(AXI4MM_SOURCES "src/tapasco_axi4mm.c"
                   "src/tapasco_device.c"
                   "src/tapasco_regs.c")
set(COMMON_SOURCES "${PCMNDIR}/tapasco_delayed_transfers.c"
                   "${PCMNDIR}/tapasco_device.c"
                   "${PCMNDIR}/tapasco_errors.c"
                   "${PCMNDIR}/tapasco_jobs.c"
	                 "${PCMNDIR}/tapasco_logging.c"
                   "${PCMNDIR}/tapasco_local_mem.c"
                   "${PCMNDIR}/tapasco_memory.c"
                   "${PCMNDIR}/tapasco_pemgmt.c"
                   "${PCMNDIR}/tapasco_scheduler.c"
                   "${PCMNDIR}/tapasco_version.c"
                   "${CMNDIR}/src/gen_mem.c"
                   "${CMNDIR}/src/gen_queue.c")

add_library(tapasco ${AXI4MM_SOURCES} ${COMMON_SOURCES})

target_include_directories(tapasco PUBLIC "$<BUILD_INTERFACE:${CMAKE_CURRENT_SOURCE_DIR}/../common/include>" PRIVATE ${CMNDIR}/include)
>>>>>>> 4d3d4560

include_directories(${TAPASCO_INCDIRS})
include_directories("include" "../common/include" "${PLATFORMDIR}/common/include" "${TAPASCO_COMMON_DIR}/src/include")

<<<<<<< HEAD
set_source_files_properties(${AXI4MM_SOURCES} ${COMMON_SOURCES} PROPERTIES COMPILE_FLAGS ${TAPASCO_CFLAGS})
add_library(tapasco SHARED ${AXI4MM_SOURCES} ${COMMON_SOURCES})
add_library(libtapasco-static STATIC ${AXI4MM_SOURCES} ${COMMON_SOURCES} ${TAPASCO_PLATFORM_LIB})

=======
>>>>>>> 4d3d4560
target_link_libraries(tapasco platform atomic pthread)

<<<<<<< HEAD
install(TARGETS tapasco libtapasco-static
        LIBRARY DESTINATION "lib/${TAPASCO_TARGET}"
        ARCHIVE DESTINATION "lib/${TAPASCO_TARGET}/static")
=======
install(TARGETS tapasco EXPORT TapascoConfig
        ARCHIVE  DESTINATION ${CMAKE_INSTALL_LIBDIR}
        LIBRARY  DESTINATION ${CMAKE_INSTALL_LIBDIR}
        RUNTIME  DESTINATION ${CMAKE_INSTALL_BINDIR})

install(EXPORT TapascoConfig DESTINATION share/Tapasco/cmake)

export(TARGETS tapasco FILE TapascoConfig.cmake)
>>>>>>> 4d3d4560
<|MERGE_RESOLUTION|>--- conflicted
+++ resolved
@@ -1,31 +1,3 @@
-<<<<<<< HEAD
-cmake_minimum_required(VERSION 2.8)
-project(arch-axi4mm)
-
-if (NOT EXISTS "$ENV{TAPASCO_HOME}")
-  message(FATAL_ERROR "Please set TAPASCO_HOME environment variable to root directory of Tapasco")
-endif (NOT EXISTS "$ENV{TAPASCO_HOME}")
-
-include ("$ENV{TAPASCO_HOME}/cmake/Tapasco.cmake")
-set(CMAKE_INSTALL_PREFIX "${TAPASCO_HOME}/lib")
-set(SRCDIR "src")
-set(CMNDIR "../common/src")
-
-set(AXI4MM_SOURCES "${SRCDIR}/tapasco_device.c"
-                   "${SRCDIR}/tapasco_regs.c")
-set(COMMON_SOURCES "${CMNDIR}/tapasco_delayed_transfers.c"
-                   "${CMNDIR}/tapasco_device.c"
-                   "${CMNDIR}/tapasco_errors.c"
-                   "${CMNDIR}/tapasco_jobs.c"
-	           "${CMNDIR}/tapasco_logging.c"
-                   "${CMNDIR}/tapasco_local_mem.c"
-                   "${CMNDIR}/tapasco_memory.c"
-                   "${CMNDIR}/tapasco_pemgmt.c"
-                   "${CMNDIR}/tapasco_scheduler.c"
-                   "${CMNDIR}/tapasco_version.c"
-                   "${TAPASCO_COMMON_DIR}/src/gen_mem.c"
-                   "${TAPASCO_COMMON_DIR}/src/gen_queue.c")
-=======
 project(arch-axi4mm VERSION 1.0 LANGUAGES C CXX)
 
 set(PCMNDIR "../common/src")
@@ -50,25 +22,12 @@
 add_library(tapasco ${AXI4MM_SOURCES} ${COMMON_SOURCES})
 
 target_include_directories(tapasco PUBLIC "$<BUILD_INTERFACE:${CMAKE_CURRENT_SOURCE_DIR}/../common/include>" PRIVATE ${CMNDIR}/include)
->>>>>>> 4d3d4560
 
 include_directories(${TAPASCO_INCDIRS})
 include_directories("include" "../common/include" "${PLATFORMDIR}/common/include" "${TAPASCO_COMMON_DIR}/src/include")
 
-<<<<<<< HEAD
-set_source_files_properties(${AXI4MM_SOURCES} ${COMMON_SOURCES} PROPERTIES COMPILE_FLAGS ${TAPASCO_CFLAGS})
-add_library(tapasco SHARED ${AXI4MM_SOURCES} ${COMMON_SOURCES})
-add_library(libtapasco-static STATIC ${AXI4MM_SOURCES} ${COMMON_SOURCES} ${TAPASCO_PLATFORM_LIB})
-
-=======
->>>>>>> 4d3d4560
 target_link_libraries(tapasco platform atomic pthread)
 
-<<<<<<< HEAD
-install(TARGETS tapasco libtapasco-static
-        LIBRARY DESTINATION "lib/${TAPASCO_TARGET}"
-        ARCHIVE DESTINATION "lib/${TAPASCO_TARGET}/static")
-=======
 install(TARGETS tapasco EXPORT TapascoConfig
         ARCHIVE  DESTINATION ${CMAKE_INSTALL_LIBDIR}
         LIBRARY  DESTINATION ${CMAKE_INSTALL_LIBDIR}
@@ -76,5 +35,4 @@
 
 install(EXPORT TapascoConfig DESTINATION share/Tapasco/cmake)
 
-export(TARGETS tapasco FILE TapascoConfig.cmake)
->>>>>>> 4d3d4560
+export(TARGETS tapasco FILE TapascoConfig.cmake)