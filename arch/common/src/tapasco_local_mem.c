--- conflicted
+++ resolved
@@ -89,16 +89,9 @@
 	*h = INVALID_ADDRESS;
 	do {
 		++slot_id;
-<<<<<<< HEAD
 	}
 	DEVLOG(lmem->dev_id, LALL_MEM, "request to allocate %zd bytes for slot_id #" PRIslot "-> " PRIhandle,
 			sz, slot_id, *h);
-=======
-		*h = gen_mem_malloc(&lmem->lmem[slot_id], sz);
-	} while (*h == INVALID_ADDRESS && lmem->lmem[slot_id]);
-	LOG(LALL_MEM, "request to allocate %zd bytes for slot_id #%d -> 0x%08lx",
-			sz, slot_id, (unsigned long)*h);
->>>>>>> 4d3d4560
 	return *h != INVALID_ADDRESS ? TAPASCO_SUCCESS : TAPASCO_ERR_OUT_OF_MEMORY;
 }
 
@@ -131,18 +124,10 @@
 		tapasco_slot_id_t *slot_id,
 		addr_t const elem)
 {
-<<<<<<< HEAD
 	while (elem > lmem->as[*slot_id].high) {
 		DEVLOG(lmem->dev_id, LALL_MEM,
 				"local mem high address of slot_id #" PRIslot " (0x%08lx) < elem address (0x%08lx)",
 				*slot_id, (unsigned long)*slot_id, (unsigned long)elem);
-=======
-	while (! lmem->lmem[*slot_id] || elem > lmem->as[*slot_id].high) {
-		LOG(LALL_MEM, "local mem high address of slot_id #%zd (0x%08lx)"
-				" < elem address (0x%08lx)",
-				*slot_id, (unsigned long)*slot_id,
-				(unsigned long)elem);
->>>>>>> 4d3d4560
 		++(*slot_id);
 	}
 	return lmem->as[*slot_id].base;
