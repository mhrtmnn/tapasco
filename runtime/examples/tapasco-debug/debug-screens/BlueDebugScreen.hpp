/**
 *  @file MonitorScreen.hpp
 *  @brief  Register monitor screen for the blue infrastructure of TPC.
 *  @author J. Hofmann, TU Darmstadt (hofmann@esa.tu-darmstadt.de)
 **/
#ifndef BLUE_DEBUG_SCREEN_HPP__
#define BLUE_DEBUG_SCREEN_HPP__

#include <tapasco.hpp>
extern "C" {
#include <platform.h>
}
#include "MenuScreen.hpp"

class BlueDebugScreen : public MenuScreen {
public:
  BlueDebugScreen(Tapasco *tapasco)
      : MenuScreen("Blue Monitor", vector<string>()), tapasco(*tapasco) {
    delay_us = 250;
    // We go with eight interrupts for now...
    for (int i = 0; i < total_interrupts; ++i) {
      interrupt_data d;
      intr.interrupts.push_back(d);
    }
    int pba_vecs = (total_interrupts / 64) + ((total_interrupts % 64) != 0);
    for (int i = 0; i < pba_vecs; ++i) {
      intr.pba.push_back(0);
    }
    platform_info_t info;
    tapasco->info(&info);
    dma_addr = info.base.platform[PLATFORM_COMPONENT_DMA0];
    intc_addr = info.base.platform[PLATFORM_COMPONENT_INTC0];

    uint64_t accumulated_delay = 199;
<<<<<<< HEAD
    platform_write_ctl(tapasco->platform_device(), 0x4000 + 80, sizeof(accumulated_delay), &accumulated_delay, PLATFORM_CTL_FLAGS_RAW);
    platform_write_ctl(tapasco->platform_device(), 0x4000 + 104, sizeof(accumulated_delay), &accumulated_delay, PLATFORM_CTL_FLAGS_RAW);
=======
    platform_write_ctl(tapasco->platform_device(), dma_addr + 80,
                       sizeof(accumulated_delay), &accumulated_delay,
                       PLATFORM_CTL_FLAGS_RAW);
    platform_write_ctl(tapasco->platform_device(), dma_addr + 104,
                       sizeof(accumulated_delay), &accumulated_delay,
                       PLATFORM_CTL_FLAGS_RAW);
>>>>>>> df2d9f9e
  }
  virtual ~BlueDebugScreen() {}

protected:
  virtual void render() {
    constexpr int rowc = 5;
    constexpr int colc = 16;
    const int h = (rows - 3) / rowc;
    const int w = cols / colc;
    int start_row = (rows - 3 - h * rowc) / 2;
    int start_col = (cols - w * colc) / 2;
    render_dma(start_row, start_col);
    start_col += 80;
    render_msix(start_row, start_col);
  }

  virtual int perform(const int choice) {
    if (choice == ERR)
      delay();
    return choice;
  }

  virtual void update() {
    // Update BlueDMA data
<<<<<<< HEAD
    platform_read_ctl(tapasco.platform_device(), 0x4000 + 0, sizeof(dma.host_addr), &dma.host_addr, PLATFORM_CTL_FLAGS_RAW);
    platform_read_ctl(tapasco.platform_device(), 0x4000 + 8, sizeof(dma.fpga_addr), &dma.fpga_addr, PLATFORM_CTL_FLAGS_RAW);
    platform_read_ctl(tapasco.platform_device(), 0x4000 + 16, sizeof(dma.transfer_length), &dma.transfer_length, PLATFORM_CTL_FLAGS_RAW);
    platform_read_ctl(tapasco.platform_device(), 0x4000 + 24, sizeof(dma.id), &dma.id, PLATFORM_CTL_FLAGS_RAW);
    platform_read_ctl(tapasco.platform_device(), 0x4000 + 32, sizeof(dma.cmd), &dma.cmd, PLATFORM_CTL_FLAGS_RAW);
    platform_read_ctl(tapasco.platform_device(), 0x4000 + 40, sizeof(dma.status), &dma.status, PLATFORM_CTL_FLAGS_RAW);
    platform_read_ctl(tapasco.platform_device(), 0x4000 + 48, sizeof(dma.read_requests), &dma.read_requests, PLATFORM_CTL_FLAGS_RAW);
    platform_read_ctl(tapasco.platform_device(), 0x4000 + 56, sizeof(dma.write_requests), &dma.write_requests, PLATFORM_CTL_FLAGS_RAW);
    platform_read_ctl(tapasco.platform_device(), 0x4000 + 64, sizeof(dma.last_request_read), &dma.last_request_read, PLATFORM_CTL_FLAGS_RAW);
    platform_read_ctl(tapasco.platform_device(), 0x4000 + 72, sizeof(dma.cycles_between_read), &dma.cycles_between_read, PLATFORM_CTL_FLAGS_RAW);
    platform_read_ctl(tapasco.platform_device(), 0x4000 + 80, sizeof(dma.cycles_between_set_read), &dma.cycles_between_set_read, PLATFORM_CTL_FLAGS_RAW);
    platform_read_ctl(tapasco.platform_device(), 0x4000 + 88, sizeof(dma.last_request_write), &dma.last_request_write, PLATFORM_CTL_FLAGS_RAW);
    platform_read_ctl(tapasco.platform_device(), 0x4000 + 96, sizeof(dma.cycles_between_write), &dma.cycles_between_write, PLATFORM_CTL_FLAGS_RAW);
    platform_read_ctl(tapasco.platform_device(), 0x4000 + 104, sizeof(dma.cycles_between_set_write), &dma.cycles_between_set_write, PLATFORM_CTL_FLAGS_RAW);
    ++dma.cycles_between_set_read; // Register contains num requests - 1
=======
    platform_read_ctl(tapasco.platform_device(), dma_addr + 0,
                      sizeof(dma.host_addr), &dma.host_addr,
                      PLATFORM_CTL_FLAGS_RAW);
    platform_read_ctl(tapasco.platform_device(), dma_addr + 8,
                      sizeof(dma.fpga_addr), &dma.fpga_addr,
                      PLATFORM_CTL_FLAGS_RAW);
    platform_read_ctl(tapasco.platform_device(), dma_addr + 16,
                      sizeof(dma.transfer_length), &dma.transfer_length,
                      PLATFORM_CTL_FLAGS_RAW);
    platform_read_ctl(tapasco.platform_device(), dma_addr + 24, sizeof(dma.id),
                      &dma.id, PLATFORM_CTL_FLAGS_RAW);
    platform_read_ctl(tapasco.platform_device(), dma_addr + 32, sizeof(dma.cmd),
                      &dma.cmd, PLATFORM_CTL_FLAGS_RAW);
    platform_read_ctl(tapasco.platform_device(), dma_addr + 40,
                      sizeof(dma.status), &dma.status, PLATFORM_CTL_FLAGS_RAW);
    platform_read_ctl(tapasco.platform_device(), dma_addr + 48,
                      sizeof(dma.read_requests), &dma.read_requests,
                      PLATFORM_CTL_FLAGS_RAW);
    platform_read_ctl(tapasco.platform_device(), dma_addr + 56,
                      sizeof(dma.write_requests), &dma.write_requests,
                      PLATFORM_CTL_FLAGS_RAW);
    platform_read_ctl(tapasco.platform_device(), dma_addr + 64,
                      sizeof(dma.last_request_read), &dma.last_request_read,
                      PLATFORM_CTL_FLAGS_RAW);
    platform_read_ctl(tapasco.platform_device(), dma_addr + 72,
                      sizeof(dma.cycles_between_read), &dma.cycles_between_read,
                      PLATFORM_CTL_FLAGS_RAW);
    platform_read_ctl(tapasco.platform_device(), dma_addr + 80,
                      sizeof(dma.cycles_between_set_read),
                      &dma.cycles_between_set_read, PLATFORM_CTL_FLAGS_RAW);
    platform_read_ctl(tapasco.platform_device(), dma_addr + 88,
                      sizeof(dma.last_request_write), &dma.last_request_write,
                      PLATFORM_CTL_FLAGS_RAW);
    platform_read_ctl(tapasco.platform_device(), dma_addr + 96,
                      sizeof(dma.cycles_between_write),
                      &dma.cycles_between_write, PLATFORM_CTL_FLAGS_RAW);
    platform_read_ctl(tapasco.platform_device(), dma_addr + 104,
                      sizeof(dma.cycles_between_set_write),
                      &dma.cycles_between_set_write, PLATFORM_CTL_FLAGS_RAW);
    ++dma.cycles_between_set_read;  // Register contains num requests - 1
>>>>>>> df2d9f9e
    ++dma.cycles_between_set_write; // Register contains num requests - 1

    // Update Interrupt data
    uint32_t base_addr = intc_addr;
    for (int i = 0; i < total_interrupts; ++i) {
      platform_read_ctl(tapasco.platform_device(), base_addr,
                        sizeof(intr.interrupts[i].addr),
                        &intr.interrupts[i].addr, PLATFORM_CTL_FLAGS_RAW);
      base_addr += 8;
      platform_read_ctl(tapasco.platform_device(), base_addr,
                        sizeof(intr.interrupts[i].data),
                        &intr.interrupts[i].data, PLATFORM_CTL_FLAGS_RAW);
      base_addr += 4;
      platform_read_ctl(tapasco.platform_device(), base_addr,
                        sizeof(intr.interrupts[i].vector_control),
                        &intr.interrupts[i].vector_control,
                        PLATFORM_CTL_FLAGS_RAW);
      base_addr += 4;
    }

    base_addr = intc_addr + 0x8000;
    int pba_vecs = (total_interrupts / 64) + ((total_interrupts % 64) != 0);
    for (int i = 0; i < pba_vecs; ++i) {
      platform_read_ctl(tapasco.platform_device(), base_addr,
                        sizeof(intr.pba[i]), &intr.pba[i],
                        PLATFORM_CTL_FLAGS_RAW);
      base_addr += 8;
    }

    base_addr = intc_addr + 0x8100;
    platform_read_ctl(tapasco.platform_device(), base_addr,
                      sizeof(intr.core_id), &intr.core_id,
                      PLATFORM_CTL_FLAGS_RAW);
    base_addr += 4;
    platform_read_ctl(tapasco.platform_device(), base_addr,
                      sizeof(intr.enableAndMask), &intr.enableAndMask,
                      PLATFORM_CTL_FLAGS_RAW);
    base_addr += 4;
    platform_read_ctl(tapasco.platform_device(), base_addr,
                      sizeof(intr.completedInterrupts),
                      &intr.completedInterrupts, PLATFORM_CTL_FLAGS_RAW);
    base_addr += 4;
    platform_read_ctl(tapasco.platform_device(), base_addr,
                      sizeof(intr.sentInterrupts), &intr.sentInterrupts,
                      PLATFORM_CTL_FLAGS_RAW);
  }

private:
  struct dma_regs {
    uint64_t host_addr;
    uint64_t fpga_addr;
    uint64_t transfer_length;
    uint64_t id;
    uint64_t cmd;
    uint64_t status;
    uint64_t read_requests;
    uint64_t write_requests;
    uint64_t last_request_read;
    uint64_t cycles_between_read;
    uint64_t cycles_between_set_read;
    uint64_t last_request_write;
    uint64_t cycles_between_write;
    uint64_t cycles_between_set_write;
  };

  struct interrupt_data {
    uint64_t addr;
    uint32_t data;
    uint32_t vector_control;
  };

  struct intr_regs {
    std::vector<interrupt_data> interrupts;
    std::vector<uint64_t> pba;
    uint32_t core_id;
    uint32_t enableAndMask;
    uint32_t completedInterrupts;
    uint32_t sentInterrupts;
  };

  dma_regs dma;
  intr_regs intr;

  const int32_t total_interrupts = 131;

  void render_dma(int start_row, int start_col) {
    mvprintw(start_row++, start_col, "Host Address: %lx, FPGA Address: %lx",
             dma.host_addr, dma.fpga_addr);

    mvprintw(start_row++, start_col, "Transfer length: %ld, CMD: %lx",
             dma.transfer_length, dma.cmd);

    mvprintw(start_row++, start_col, "Read Requests: %ld, Write Requests: %ld",
             dma.read_requests, dma.write_requests);
    float frequency = 250000000.0f;
    float transfer_ms = (dma.last_request_read / frequency) * 1000;
    float transfer_mib =
        ((1000.0f / transfer_ms) * dma.transfer_length) / (1024.0f * 1024.0f);
    mvprintw(start_row++, start_col, "ms for last read request: %f / %f MiB",
             transfer_ms, transfer_mib);
    transfer_ms =
        ((dma.cycles_between_read / dma.cycles_between_set_read) / frequency) *
        1000;
    transfer_mib =
        ((1000.0f / transfer_ms) * dma.transfer_length) / (1024.0f * 1024.0f);
    mvprintw(start_row++, start_col,
             "ms averaged over last %ld read request(s): %f / %f MiB",
             dma.cycles_between_set_read, transfer_ms, transfer_mib);

    transfer_ms = (dma.last_request_write / frequency) * 1000;
    transfer_mib =
        ((1000.0f / transfer_ms) * dma.transfer_length) / (1024.0f * 1024.0f);
    mvprintw(start_row++, start_col, "ms for last write request: %f / %f MiB",
             transfer_ms, transfer_mib);
    transfer_ms = ((dma.cycles_between_write / dma.cycles_between_set_write) /
                   frequency) *
                  1000;
    transfer_mib =
        ((1000.0f / transfer_ms) * dma.transfer_length) / (1024.0f * 1024.0f);
    mvprintw(start_row++, start_col,
             "ms averaged over last %ld write request(s): %f / %f MiB",
             dma.cycles_between_set_write, transfer_ms, transfer_mib);
  }

  void render_msix(int start_row, int start_col) {
    mvprintw(start_row++, start_col, "Core ID: %x", intr.core_id);
    for (int i = 0; i < 8; ++i) {
      if (!intr.interrupts[i].vector_control) {
        mvprintw(start_row++, start_col,
                 "Interrupt %d Address: %016lx Data: %08x Vector: %08x", i,
                 intr.interrupts[i].addr, intr.interrupts[i].data,
                 intr.interrupts[i].vector_control);
      }
    }
    int pba_vecs = (total_interrupts / 64) + ((total_interrupts % 64) != 0);
    for (int i = 0; i < pba_vecs; ++i) {
      mvprintw(start_row++, start_col, "PBA %3d - %3d: %16lx", i * 64,
               i * 64 + 63, intr.pba[i]);
    }
    mvprintw(start_row++, start_col, "Enable: %x Mask: %x",
             (intr.enableAndMask >> 16) & 0x1, intr.enableAndMask & 0x1);
    mvprintw(start_row++, start_col, "Sent Interrupts: %d",
             intr.sentInterrupts);
    mvprintw(start_row++, start_col, "Completed Interrupts: %d",
             intr.completedInterrupts & 0xFFFF);
    mvprintw(start_row++, start_col, "Interrupt Sent delay: %d",
             (intr.completedInterrupts >> 16) & 0xFFFF);
  }

  Tapasco &tapasco;
  platform_ctl_addr_t dma_addr;
  platform_ctl_addr_t intc_addr;
};

#endif<|MERGE_RESOLUTION|>--- conflicted
+++ resolved
@@ -32,17 +32,12 @@
     intc_addr = info.base.platform[PLATFORM_COMPONENT_INTC0];
 
     uint64_t accumulated_delay = 199;
-<<<<<<< HEAD
-    platform_write_ctl(tapasco->platform_device(), 0x4000 + 80, sizeof(accumulated_delay), &accumulated_delay, PLATFORM_CTL_FLAGS_RAW);
-    platform_write_ctl(tapasco->platform_device(), 0x4000 + 104, sizeof(accumulated_delay), &accumulated_delay, PLATFORM_CTL_FLAGS_RAW);
-=======
     platform_write_ctl(tapasco->platform_device(), dma_addr + 80,
                        sizeof(accumulated_delay), &accumulated_delay,
                        PLATFORM_CTL_FLAGS_RAW);
     platform_write_ctl(tapasco->platform_device(), dma_addr + 104,
                        sizeof(accumulated_delay), &accumulated_delay,
                        PLATFORM_CTL_FLAGS_RAW);
->>>>>>> df2d9f9e
   }
   virtual ~BlueDebugScreen() {}
 
@@ -67,23 +62,6 @@
 
   virtual void update() {
     // Update BlueDMA data
-<<<<<<< HEAD
-    platform_read_ctl(tapasco.platform_device(), 0x4000 + 0, sizeof(dma.host_addr), &dma.host_addr, PLATFORM_CTL_FLAGS_RAW);
-    platform_read_ctl(tapasco.platform_device(), 0x4000 + 8, sizeof(dma.fpga_addr), &dma.fpga_addr, PLATFORM_CTL_FLAGS_RAW);
-    platform_read_ctl(tapasco.platform_device(), 0x4000 + 16, sizeof(dma.transfer_length), &dma.transfer_length, PLATFORM_CTL_FLAGS_RAW);
-    platform_read_ctl(tapasco.platform_device(), 0x4000 + 24, sizeof(dma.id), &dma.id, PLATFORM_CTL_FLAGS_RAW);
-    platform_read_ctl(tapasco.platform_device(), 0x4000 + 32, sizeof(dma.cmd), &dma.cmd, PLATFORM_CTL_FLAGS_RAW);
-    platform_read_ctl(tapasco.platform_device(), 0x4000 + 40, sizeof(dma.status), &dma.status, PLATFORM_CTL_FLAGS_RAW);
-    platform_read_ctl(tapasco.platform_device(), 0x4000 + 48, sizeof(dma.read_requests), &dma.read_requests, PLATFORM_CTL_FLAGS_RAW);
-    platform_read_ctl(tapasco.platform_device(), 0x4000 + 56, sizeof(dma.write_requests), &dma.write_requests, PLATFORM_CTL_FLAGS_RAW);
-    platform_read_ctl(tapasco.platform_device(), 0x4000 + 64, sizeof(dma.last_request_read), &dma.last_request_read, PLATFORM_CTL_FLAGS_RAW);
-    platform_read_ctl(tapasco.platform_device(), 0x4000 + 72, sizeof(dma.cycles_between_read), &dma.cycles_between_read, PLATFORM_CTL_FLAGS_RAW);
-    platform_read_ctl(tapasco.platform_device(), 0x4000 + 80, sizeof(dma.cycles_between_set_read), &dma.cycles_between_set_read, PLATFORM_CTL_FLAGS_RAW);
-    platform_read_ctl(tapasco.platform_device(), 0x4000 + 88, sizeof(dma.last_request_write), &dma.last_request_write, PLATFORM_CTL_FLAGS_RAW);
-    platform_read_ctl(tapasco.platform_device(), 0x4000 + 96, sizeof(dma.cycles_between_write), &dma.cycles_between_write, PLATFORM_CTL_FLAGS_RAW);
-    platform_read_ctl(tapasco.platform_device(), 0x4000 + 104, sizeof(dma.cycles_between_set_write), &dma.cycles_between_set_write, PLATFORM_CTL_FLAGS_RAW);
-    ++dma.cycles_between_set_read; // Register contains num requests - 1
-=======
     platform_read_ctl(tapasco.platform_device(), dma_addr + 0,
                       sizeof(dma.host_addr), &dma.host_addr,
                       PLATFORM_CTL_FLAGS_RAW);
@@ -124,7 +102,6 @@
                       sizeof(dma.cycles_between_set_write),
                       &dma.cycles_between_set_write, PLATFORM_CTL_FLAGS_RAW);
     ++dma.cycles_between_set_read;  // Register contains num requests - 1
->>>>>>> df2d9f9e
     ++dma.cycles_between_set_write; // Register contains num requests - 1
 
     // Update Interrupt data
