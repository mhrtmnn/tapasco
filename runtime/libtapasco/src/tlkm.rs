--- conflicted
+++ resolved
@@ -463,11 +463,8 @@
                     String::from_utf8_lossy(&devices.devs[x].name)
                         .trim_matches(char::from(0))
                         .to_string(),
-<<<<<<< HEAD
                     self.settings.clone(),
-=======
                     debug_impls,
->>>>>>> f98ce53e
                 )
                 .context(DeviceError)?);
             }
@@ -511,11 +508,8 @@
                     String::from_utf8_lossy(&devices.devs[x].name)
                         .trim_matches(char::from(0))
                         .to_string(),
-<<<<<<< HEAD
                     self.settings.clone(),
-=======
                     debug_impls,
->>>>>>> f98ce53e
                 )
                 .context(DeviceError)?,
             );
