--- conflicted
+++ resolved
@@ -7,7 +7,6 @@
 #include "tlkm_logging.h"
 #include "user/tlkm_device_ioctl_cmds.h"
 
-<<<<<<< HEAD
 #define AWS_EC2_VENDOR_ID	0x1D0F
 #define AWS_EC2_DEVICE_ID	0xF000
 
@@ -46,11 +45,8 @@
 	return 0;
 }
 
-int tlkm_platform_mmap_init(struct tlkm_device *dev, struct platform_mmap *mmap)
-=======
 int tlkm_platform_status_init(struct tlkm_device *dev,
 			      struct platform_mmap *mmap)
->>>>>>> df2d9f9e
 {
 	int retval = 0;
 	struct platform *p = &dev->cls->platform;
@@ -122,7 +118,6 @@
 		goto err_plat;
 	}
 
-<<<<<<< HEAD
 	if (dev->vendor_id == AWS_EC2_VENDOR_ID && dev->product_id == AWS_EC2_DEVICE_ID) {
 		retval = aws_ec2_configure_axi_intc(dev, mmap);
 		if (retval) {
@@ -130,10 +125,6 @@
 		}
 	}
 
-	magic_id = ioread32(mmap->status);
-	DEVLOG(dev->dev_id, TLKM_LF_DEVICE,  "magic_id = 0x%08lx", (ulong)magic_id);
-=======
->>>>>>> df2d9f9e
 	DEVLOG(dev->dev_id, TLKM_LF_DEVICE,
 	       "I/O mapped all registers successfully: AR = 0x%px, PL = 0x%px",
 	       mmap->arch, mmap->plat);
