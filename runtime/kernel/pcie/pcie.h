#ifndef PCIE_H__
#define PCIE_H__

#include "tlkm_platform.h"

<<<<<<< HEAD
#define TLKM_PCI_NAME			"tlkm"
#define PCIE_CLS_NAME			"pcie"
#define XILINX_VENDOR_ID   		0x10EE
#define XILINX_DEVICE_ID   		0x7038
#define AWS_EC2_VENDOR_ID   	0x1D0F
#define AWS_EC2_DEVICE_ID  		0xF000

#define PCIE_DEF 			INIT_PLATFORM(0x00000000ULL, 0x00002000,  /* status */ \
						      0x00020000ULL, 0x00800000,  /* arch */ \
						      0x00004000ULL, 0x00100000)  /* platf */
=======
#define TLKM_PCI_NAME "tlkm"
#define PCIE_CLS_NAME "pcie"
#define XILINX_VENDOR_ID 0x10EE
#define XILINX_DEVICE_ID 0x7038

#define PCIE_DEF INIT_PLATFORM(0x0ULL, 0x00002000 /* status */)
>>>>>>> df2d9f9e

static const struct platform pcie_def = PCIE_DEF;

#ifdef __KERNEL__
#include "tlkm_class.h"
#include "pcie/pcie_device.h"
#include "pcie/pcie_irq.h"
#include "pcie/pcie_ioctl.h"

int pcie_init(struct tlkm_class *cls);
void pcie_exit(struct tlkm_class *cls);

static const struct tlkm_class pcie_cls = {
	.name = PCIE_CLS_NAME,
	.create = pcie_device_create,
	.destroy = pcie_device_destroy,
	.init_subsystems = pcie_device_init_subsystems,
	.exit_subsystems = pcie_device_exit_subsystems,
	.probe = pcie_init,
	.remove = pcie_exit,
	.pirq = pcie_irqs_request_platform_irq,
	.rirq = pcie_irqs_release_platform_irq,
	.ioctl = pcie_ioctl,
	.npirqs = 4,
	.platform = PCIE_DEF,
	.private_data = NULL,
};
#endif /* __KERNEL__ */

#endif /* PCIE_H__ */<|MERGE_RESOLUTION|>--- conflicted
+++ resolved
@@ -3,25 +3,14 @@
 
 #include "tlkm_platform.h"
 
-<<<<<<< HEAD
-#define TLKM_PCI_NAME			"tlkm"
-#define PCIE_CLS_NAME			"pcie"
-#define XILINX_VENDOR_ID   		0x10EE
-#define XILINX_DEVICE_ID   		0x7038
-#define AWS_EC2_VENDOR_ID   	0x1D0F
-#define AWS_EC2_DEVICE_ID  		0xF000
-
-#define PCIE_DEF 			INIT_PLATFORM(0x00000000ULL, 0x00002000,  /* status */ \
-						      0x00020000ULL, 0x00800000,  /* arch */ \
-						      0x00004000ULL, 0x00100000)  /* platf */
-=======
 #define TLKM_PCI_NAME "tlkm"
 #define PCIE_CLS_NAME "pcie"
 #define XILINX_VENDOR_ID 0x10EE
 #define XILINX_DEVICE_ID 0x7038
+#define AWS_EC2_VENDOR_ID 0x1D0F
+#define AWS_EC2_DEVICE_ID 0xF000
 
 #define PCIE_DEF INIT_PLATFORM(0x0ULL, 0x00002000 /* status */)
->>>>>>> df2d9f9e
 
 static const struct platform pcie_def = PCIE_DEF;
 
