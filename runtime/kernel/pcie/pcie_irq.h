#ifndef PCIE_IRQ_H__
#define PCIE_IRQ_H__

#include "tlkm_device.h"

#ifdef _INTR
#undef _INTR
#endif

#define NUMBER_OF_INTERRUPTS 128

#define TLKM_PCIE_SLOT_INTERRUPTS                                              \
	_INTR(0)                                                               \
	_INTR(1)                                                               \
	_INTR(2)                                                               \
	_INTR(3)                                                               \
	_INTR(4)                                                               \
	_INTR(5)                                                               \
	_INTR(6)                                                               \
	_INTR(7)                                                               \
	_INTR(8)                                                               \
	_INTR(9)                                                               \
	_INTR(10)                                                              \
	_INTR(11)                                                              \
	_INTR(12)                                                              \
	_INTR(13)                                                              \
	_INTR(14)                                                              \
	_INTR(15)                                                              \
	_INTR(16)                                                              \
	_INTR(17)                                                              \
	_INTR(18)                                                              \
	_INTR(19)                                                              \
	_INTR(20)                                                              \
	_INTR(21)                                                              \
	_INTR(22)                                                              \
	_INTR(23)                                                              \
	_INTR(24)                                                              \
	_INTR(25)                                                              \
	_INTR(26)                                                              \
	_INTR(27)                                                              \
	_INTR(28)                                                              \
	_INTR(29)                                                              \
	_INTR(30)                                                              \
	_INTR(31)                                                              \
	_INTR(32)                                                              \
	_INTR(33)                                                              \
	_INTR(34)                                                              \
	_INTR(35)                                                              \
	_INTR(36)                                                              \
	_INTR(37)                                                              \
	_INTR(38)                                                              \
	_INTR(39)                                                              \
	_INTR(40)                                                              \
	_INTR(41)                                                              \
	_INTR(42)                                                              \
	_INTR(43)                                                              \
	_INTR(44)                                                              \
	_INTR(45)                                                              \
	_INTR(46)                                                              \
	_INTR(47)                                                              \
	_INTR(48)                                                              \
	_INTR(49)                                                              \
	_INTR(50)                                                              \
	_INTR(51)                                                              \
	_INTR(52)                                                              \
	_INTR(53)                                                              \
	_INTR(54)                                                              \
	_INTR(55)                                                              \
	_INTR(56)                                                              \
	_INTR(57)                                                              \
	_INTR(58)                                                              \
	_INTR(59)                                                              \
	_INTR(60)                                                              \
	_INTR(61)                                                              \
	_INTR(62)                                                              \
	_INTR(63)                                                              \
	_INTR(64)                                                              \
	_INTR(65)                                                              \
	_INTR(66)                                                              \
	_INTR(67)                                                              \
	_INTR(68)                                                              \
	_INTR(69)                                                              \
	_INTR(70)                                                              \
	_INTR(71)                                                              \
	_INTR(72)                                                              \
	_INTR(73)                                                              \
	_INTR(74)                                                              \
	_INTR(75)                                                              \
	_INTR(76)                                                              \
	_INTR(77)                                                              \
	_INTR(78)                                                              \
	_INTR(79)                                                              \
	_INTR(80)                                                              \
	_INTR(81)                                                              \
	_INTR(82)                                                              \
	_INTR(83)                                                              \
	_INTR(84)                                                              \
	_INTR(85)                                                              \
	_INTR(86)                                                              \
	_INTR(87)                                                              \
	_INTR(88)                                                              \
	_INTR(89)                                                              \
	_INTR(90)                                                              \
	_INTR(91)                                                              \
	_INTR(92)                                                              \
	_INTR(93)                                                              \
	_INTR(94)                                                              \
	_INTR(95)                                                              \
	_INTR(96)                                                              \
	_INTR(97)                                                              \
	_INTR(98)                                                              \
	_INTR(99)                                                              \
	_INTR(100)                                                             \
	_INTR(101)                                                             \
	_INTR(102)                                                             \
	_INTR(103)                                                             \
	_INTR(104)                                                             \
	_INTR(105)                                                             \
	_INTR(106)                                                             \
	_INTR(107)                                                             \
	_INTR(108)                                                             \
	_INTR(109)                                                             \
	_INTR(110)                                                             \
	_INTR(111)                                                             \
	_INTR(112)                                                             \
	_INTR(113)                                                             \
	_INTR(114)                                                             \
	_INTR(115)                                                             \
	_INTR(116)                                                             \
	_INTR(117)                                                             \
	_INTR(118)                                                             \
	_INTR(119)                                                             \
	_INTR(120)                                                             \
	_INTR(121)                                                             \
	_INTR(122)                                                             \
	_INTR(123)                                                             \
	_INTR(124)                                                             \
	_INTR(125)                                                             \
	_INTR(126)                                                             \
	_INTR(127)

<<<<<<< HEAD
#define TLKM_AWS_EC2_SLOT_INTERRUPTS \
	_INTR(0)	\
	_INTR(1)	\
	_INTR(2)	\
	_INTR(3)

int  pcie_irqs_init(struct tlkm_device *dev);
void pcie_irqs_exit(struct tlkm_device *dev);
int  aws_ec2_pcie_irqs_init(struct tlkm_device *dev);
void aws_ec2_pcie_irqs_exit(struct tlkm_device *dev);
int  pcie_irqs_request_platform_irq(struct tlkm_device *dev, int irq_no, irq_handler_t, void *data);
=======
int pcie_irqs_init(struct tlkm_device *dev);
void pcie_irqs_exit(struct tlkm_device *dev);
int pcie_irqs_request_platform_irq(struct tlkm_device *dev, int irq_no,
				   irq_handler_t, void *data);
>>>>>>> df2d9f9e
void pcie_irqs_release_platform_irq(struct tlkm_device *dev, int irq_no);

#define _INTR(nr)                                                              \
	irqreturn_t tlkm_pcie_slot_irq_##nr(int irq, void *dev_id);            \
	void tlkm_pcie_slot_irq_work_##nr(struct work_struct *work);
TLKM_PCIE_SLOT_INTERRUPTS
#undef _INTR

#define _INTR(nr) \
irqreturn_t aws_ec2_tlkm_pcie_slot_irq_ ## nr(int irq, void *dev_id); \
void aws_ec2_tlkm_pcie_slot_irq_work_ ## nr(struct work_struct *work);
TLKM_AWS_EC2_SLOT_INTERRUPTS
#undef _INTR

#endif /* PCIE_IRQ_H__ */<|MERGE_RESOLUTION|>--- conflicted
+++ resolved
@@ -139,24 +139,18 @@
 	_INTR(126)                                                             \
 	_INTR(127)
 
-<<<<<<< HEAD
-#define TLKM_AWS_EC2_SLOT_INTERRUPTS \
-	_INTR(0)	\
-	_INTR(1)	\
-	_INTR(2)	\
+#define TLKM_AWS_EC2_SLOT_INTERRUPTS                                           \
+	_INTR(0)                                                             \
+	_INTR(1)                                                             \
+	_INTR(2)                                                             \
 	_INTR(3)
 
-int  pcie_irqs_init(struct tlkm_device *dev);
-void pcie_irqs_exit(struct tlkm_device *dev);
-int  aws_ec2_pcie_irqs_init(struct tlkm_device *dev);
+int aws_ec2_pcie_irqs_init(struct tlkm_device *dev);
 void aws_ec2_pcie_irqs_exit(struct tlkm_device *dev);
-int  pcie_irqs_request_platform_irq(struct tlkm_device *dev, int irq_no, irq_handler_t, void *data);
-=======
 int pcie_irqs_init(struct tlkm_device *dev);
 void pcie_irqs_exit(struct tlkm_device *dev);
 int pcie_irqs_request_platform_irq(struct tlkm_device *dev, int irq_no,
 				   irq_handler_t, void *data);
->>>>>>> df2d9f9e
 void pcie_irqs_release_platform_irq(struct tlkm_device *dev, int irq_no);
 
 #define _INTR(nr)                                                              \
