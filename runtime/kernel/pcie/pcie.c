--- conflicted
+++ resolved
@@ -5,12 +5,8 @@
 #include "pcie/pcie_device.h"
 
 static const struct pci_device_id tlkm_pcie_id[] = {
-<<<<<<< HEAD
-	{ PCI_DEVICE( XILINX_VENDOR_ID , XILINX_DEVICE_ID ) },
-	{ PCI_DEVICE( AWS_EC2_VENDOR_ID , AWS_EC2_DEVICE_ID ) },
-=======
 	{ PCI_DEVICE(XILINX_VENDOR_ID, XILINX_DEVICE_ID) },
->>>>>>> df2d9f9e
+	{ PCI_DEVICE(AWS_EC2_VENDOR_ID, AWS_EC2_DEVICE_ID) },
 	{},
 };
 
