//
// Copyright (C) 2017 Jaco A. Hofmann, TU Darmstadt
//
// This file is part of Tapasco (TPC).
//
// Tapasco is free software: you can redistribute it and/or modify
// it under the terms of the GNU Lesser General Public License as published by
// the Free Software Foundation, either version 3 of the License, or
// (at your option) any later version.
//
// Tapasco is distributed in the hope that it will be useful,
// but WITHOUT ANY WARRANTY; without even the implied warranty of
// MERCHANTABILITY or FITNESS FOR A PARTICULAR PURPOSE.  See the
// GNU Lesser General Public License for more details.
//
// You should have received a copy of the GNU Lesser General Public License
// along with Tapasco.  If not, see <http://www.gnu.org/licenses/>.
//
#include <linux/sched.h>
#include "tlkm_dma.h"
#include "tlkm_logging.h"
#include "tlkm_perfc.h"

/* Register Map and commands */
#define REG_HOST_ADDR 0x00 /* slv_reg0 = PCIe addr */
#define REG_FPGA_ADDR 0x08 /* slv_reg1 = FPGA addr */
#define REG_BTT 0x10 /* slv_reg2 = bytes to transfer */
#define REG_CMD 0x20 /* slv_reg3 = CMD */
#define REG_ID 0x18

#define REG_READ_REQUESTS 0x48
#define REG_WRITE_REQUESTS 0x56

#define CMD_READ 0x10001000 /* from m64 fpga memory to m64 host memory */
#define CMD_WRITE 0x10000001 /* from m64 host memory to m64 fpga memory */

#define BLUE_DMA_ID 0xE5A0023

irqreturn_t blue_dma_intr_handler_read(int irq, void *dev_id)
{
	struct dma_engine *dma = (struct dma_engine *)dev_id;
<<<<<<< HEAD
	struct platform *p = &dma->dev->cls->platform;
	volatile uint32_t* msix_ack = (volatile uint32_t*) (dma->dev->mmap.plat + ((0x10000 + 0x8120) - p->plat.base));
=======
>>>>>>> df2d9f9e
	atomic64_inc(&dma->rq_processed);
	wake_up_interruptible(&dma->rq);
	dma->ack_register[0] = 0;
	return IRQ_HANDLED;
}

irqreturn_t blue_dma_intr_handler_write(int irq, void *dev_id)
{
	struct dma_engine *dma = (struct dma_engine *)dev_id;
<<<<<<< HEAD
	struct platform *p = &dma->dev->cls->platform;
	volatile uint32_t* msix_ack = (volatile uint32_t*) (dma->dev->mmap.plat + ((0x10000 + 0x8120) - p->plat.base));
=======
>>>>>>> df2d9f9e
	atomic64_inc(&dma->wq_processed);
	wake_up_interruptible(&dma->wq);
	dma->ack_register[0] = 1;
	return IRQ_HANDLED;
}

int blue_dma_init(struct dma_engine *dma)
{
	u64 id = *(u64 *)(dma->regs + REG_ID);
	if ((id & 0xFFFFFFFF) == BLUE_DMA_ID) {
		DEVLOG(dma->dev_id, TLKM_LF_DMA, "detected BlueDMA");
		DEVLOG(dma->dev_id, TLKM_LF_DMA, "PCIe beats per burst: %u",
		       (uint8_t)(id >> 32));
		DEVLOG(dma->dev_id, TLKM_LF_DMA, "FPGA beats per burst: %u",
		       (uint8_t)(id >> 40));
		DEVLOG(dma->dev_id, TLKM_LF_DMA, "smallest alignment: %u",
		       (uint8_t)(id >> 48));
		dma->alignment = (uint8_t)(id >> 48);
		dma->ack_register =
			(volatile uint32_t
				 *)(dma->dev->mmap.plat +
				    tlkm_status_get_component_base(
					    dma->dev,
					    "PLATFORM_COMPONENT_INTC0") +
				    0x8120);
		return 1;
	} else {
		return 0;
	}
}

ssize_t blue_dma_copy_from(struct dma_engine *dma, void *dma_handle,
			   dev_addr_t dev_addr, size_t len)
{
	dma_addr_t handle = (dma_addr_t)dma_handle;
	DEVLOG(dma->dev_id, TLKM_LF_DMA,
	       "dev_addr = 0x%p, dma_handle = 0x%p, len: %zu bytes",
	       (void *)dev_addr, dma_handle, len);
	if (mutex_lock_interruptible(&dma->regs_mutex)) {
		WRN("got killed while aquiring the mutex");
		return len;
	}

	*(u64 *)(dma->regs + REG_FPGA_ADDR) = dev_addr;
	*(u64 *)(dma->regs + REG_HOST_ADDR) = (u64)(handle);
	*(u64 *)(dma->regs + REG_BTT) = len;
	wmb();
	*(u64 *)(dma->regs + REG_CMD) = CMD_READ;
	mutex_unlock(&dma->regs_mutex);
	return atomic64_inc_return(&dma->rq_enqueued);
}

ssize_t blue_dma_copy_to(struct dma_engine *dma, dev_addr_t dev_addr,
			 const void *dma_handle, size_t len)
{
	dma_addr_t handle = (dma_addr_t)dma_handle;
	DEVLOG(dma->dev_id, TLKM_LF_DMA,
	       "dev_addr = 0x%px, dma_handle = 0x%p, len: %zu bytes",
	       (void *)dev_addr, dma_handle, len);
	if (mutex_lock_interruptible(&dma->regs_mutex)) {
		WRN("got killed while aquiring the mutex");
		return len;
	}

	*(u64 *)(dma->regs + REG_FPGA_ADDR) = dev_addr;
	*(u64 *)(dma->regs + REG_HOST_ADDR) = (u64)(handle);
	*(u64 *)(dma->regs + REG_BTT) = len;
	wmb();
	*(u64 *)(dma->regs + REG_CMD) = CMD_WRITE;
	mutex_unlock(&dma->regs_mutex);
	return atomic64_inc_return(&dma->wq_enqueued);
}<|MERGE_RESOLUTION|>--- conflicted
+++ resolved
@@ -39,11 +39,6 @@
 irqreturn_t blue_dma_intr_handler_read(int irq, void *dev_id)
 {
 	struct dma_engine *dma = (struct dma_engine *)dev_id;
-<<<<<<< HEAD
-	struct platform *p = &dma->dev->cls->platform;
-	volatile uint32_t* msix_ack = (volatile uint32_t*) (dma->dev->mmap.plat + ((0x10000 + 0x8120) - p->plat.base));
-=======
->>>>>>> df2d9f9e
 	atomic64_inc(&dma->rq_processed);
 	wake_up_interruptible(&dma->rq);
 	dma->ack_register[0] = 0;
@@ -53,11 +48,6 @@
 irqreturn_t blue_dma_intr_handler_write(int irq, void *dev_id)
 {
 	struct dma_engine *dma = (struct dma_engine *)dev_id;
-<<<<<<< HEAD
-	struct platform *p = &dma->dev->cls->platform;
-	volatile uint32_t* msix_ack = (volatile uint32_t*) (dma->dev->mmap.plat + ((0x10000 + 0x8120) - p->plat.base));
-=======
->>>>>>> df2d9f9e
 	atomic64_inc(&dma->wq_processed);
 	wake_up_interruptible(&dma->wq);
 	dma->ack_register[0] = 1;
